use aquatic_common::{
<<<<<<< HEAD
    access_list::update_access_list,
    cpu_pinning::{
        glommio::{get_worker_placement, set_affinity_for_util_worker},
        WorkerIndex,
    },
    privileges::drop_privileges_after_socket_binding,
=======
    access_list::update_access_list, privileges::drop_privileges_after_socket_binding,
    rustls_config::create_rustls_config,
>>>>>>> 7acd12b7
};
use common::State;
use glommio::{channels::channel_mesh::MeshBuilder, prelude::*};
use signal_hook::{consts::SIGUSR1, iterator::Signals};
use std::sync::{atomic::AtomicUsize, Arc};

use crate::config::Config;

mod common;
pub mod config;
mod workers;

pub const APP_NAME: &str = "aquatic_http: BitTorrent tracker (HTTP over TLS)";
pub const APP_VERSION: &str = env!("CARGO_PKG_VERSION");

const SHARED_CHANNEL_SIZE: usize = 1024;

pub fn run(config: Config) -> ::anyhow::Result<()> {
    let state = State::default();

    update_access_list(&config.access_list, &state.access_list)?;

    let mut signals = Signals::new(::std::iter::once(SIGUSR1))?;

    {
        let config = config.clone();
        let state = state.clone();

        ::std::thread::spawn(move || run_inner(config, state));
    }

    if config.cpu_pinning.active {
        set_affinity_for_util_worker(
            &config.cpu_pinning,
            config.socket_workers,
            config.request_workers,
        )?;
    }

    for signal in &mut signals {
        match signal {
            SIGUSR1 => {
                let _ = update_access_list(&config.access_list, &state.access_list);
            }
            _ => unreachable!(),
        }
    }

    Ok(())
}

pub fn run_inner(config: Config, state: State) -> anyhow::Result<()> {
    let num_peers = config.socket_workers + config.request_workers;

    let request_mesh_builder = MeshBuilder::partial(num_peers, SHARED_CHANNEL_SIZE);
    let response_mesh_builder = MeshBuilder::partial(num_peers, SHARED_CHANNEL_SIZE);

    let num_bound_sockets = Arc::new(AtomicUsize::new(0));

    let tls_config = Arc::new(create_rustls_config(
        &config.network.tls_certificate_path,
        &config.network.tls_private_key_path,
    )?);

    let mut executors = Vec::new();

    for i in 0..(config.socket_workers) {
        let config = config.clone();
        let state = state.clone();
        let tls_config = tls_config.clone();
        let request_mesh_builder = request_mesh_builder.clone();
        let response_mesh_builder = response_mesh_builder.clone();
        let num_bound_sockets = num_bound_sockets.clone();

        let placement = get_worker_placement(
            &config.cpu_pinning,
            config.socket_workers,
            config.request_workers,
            WorkerIndex::SocketWorker(i),
        )?;
        let builder = LocalExecutorBuilder::new(placement).name("socket");

        let executor = builder.spawn(move || async move {
            workers::socket::run_socket_worker(
                config,
                state,
                tls_config,
                request_mesh_builder,
                response_mesh_builder,
                num_bound_sockets,
            )
            .await
        });

        executors.push(executor);
    }

    for i in 0..(config.request_workers) {
        let config = config.clone();
        let state = state.clone();
        let request_mesh_builder = request_mesh_builder.clone();
        let response_mesh_builder = response_mesh_builder.clone();

        let placement = get_worker_placement(
            &config.cpu_pinning,
            config.socket_workers,
            config.request_workers,
            WorkerIndex::RequestWorker(i),
        )?;
        let builder = LocalExecutorBuilder::new(placement).name("request");

        let executor = builder.spawn(move || async move {
            workers::request::run_request_worker(
                config,
                state,
                request_mesh_builder,
                response_mesh_builder,
            )
            .await
        });

        executors.push(executor);
    }

    drop_privileges_after_socket_binding(
        &config.privileges,
        num_bound_sockets,
        config.socket_workers,
    )
    .unwrap();

    if config.cpu_pinning.active {
        set_affinity_for_util_worker(
            &config.cpu_pinning,
            config.socket_workers,
            config.request_workers,
        )?;
    }

    for executor in executors {
        executor
            .expect("failed to spawn local executor")
            .join()
            .unwrap();
    }

    Ok(())
}<|MERGE_RESOLUTION|>--- conflicted
+++ resolved
@@ -1,15 +1,11 @@
 use aquatic_common::{
-<<<<<<< HEAD
     access_list::update_access_list,
     cpu_pinning::{
         glommio::{get_worker_placement, set_affinity_for_util_worker},
         WorkerIndex,
     },
     privileges::drop_privileges_after_socket_binding,
-=======
-    access_list::update_access_list, privileges::drop_privileges_after_socket_binding,
     rustls_config::create_rustls_config,
->>>>>>> 7acd12b7
 };
 use common::State;
 use glommio::{channels::channel_mesh::MeshBuilder, prelude::*};
